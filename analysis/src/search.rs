--- conflicted
+++ resolved
@@ -6,62 +6,6 @@
 
 use tak::{zobrist_advance_move, Ply, State};
 
-<<<<<<< HEAD
-use crate::evaluation::{AnnEvaluator, AnnModel, Evaluation, Evaluator};
-use crate::plies::{DepthKillerMoves, Fallibility, PlyGenerator};
-use crate::transposition_table::{Bound, TranspositionTable, TranspositionTableEntry};
-use crate::util::{Neighbors, Sender};
-
-pub struct AnalysisConfig<'a, const N: usize> {
-    pub depth_limit: Option<u32>,
-    pub time_limit: Option<Duration>,
-    /// If this is set and the next search depth is predicted to take
-    /// longer than the time limit, stop the search early.
-    pub predict_time: bool,
-    pub interrupted: Arc<AtomicBool>,
-    /// A place to put data gathered during the search that could be
-    /// useful to future searches. If none, this will be created internally.
-    pub persistent_state: Option<&'a PersistentState<N>>,
-    /// If false, the search is allowed to use unprovable methods that may
-    /// improve playing strength at the cost of correctness.
-    pub exact_eval: bool,
-    /// The evaluator to use for the search. If none, a default will be
-    /// used internally.
-    pub evaluator: Option<&'a dyn Evaluator<N>>,
-    /// A sender that will be used to send interim results during the search.
-    pub interim_analysis_sender: Option<Box<dyn Sender<Analysis<N>>>>,
-    /// The number of threads to use during the search.
-    pub threads: usize,
-}
-
-impl<'a, const N: usize> Default for AnalysisConfig<'a, N> {
-    fn default() -> Self {
-        Self {
-            depth_limit: Default::default(),
-            time_limit: Default::default(),
-            predict_time: Default::default(),
-            interrupted: Default::default(),
-            persistent_state: Default::default(),
-            exact_eval: Default::default(),
-            evaluator: Default::default(),
-            interim_analysis_sender: Default::default(),
-            threads: 1,
-        }
-    }
-}
-
-#[derive(Debug)]
-pub struct PersistentState<const N: usize> {
-    transposition_table: TranspositionTable<N>,
-}
-
-impl<const N: usize> Default for PersistentState<N> {
-    fn default() -> Self {
-        Self {
-            transposition_table: TranspositionTable::with_capacity(10_000_000),
-        }
-    }
-=======
 use crate::analysis::PersistentState;
 use crate::evaluation::{Evaluation, Evaluator};
 use crate::ply_generator::{Fallibility, PlyGenerator};
@@ -69,18 +13,19 @@
 use crate::transposition_table::{Bound, TranspositionTableEntry};
 use crate::util::Neighbors;
 
+#[derive(Clone)]
 pub(crate) struct SearchState<'a, const N: usize> {
     pub start_ply: u16,
-    pub stats: AtomicStatistics,
+    pub stats: &'a AtomicStatistics,
     pub interrupted: &'a AtomicBool,
+    pub workers_terminated: &'a AtomicBool,
     pub persistent_state: &'a PersistentState<N>,
     pub killer_moves: DepthKillerMoves<N>,
     pub exact_eval: bool,
     pub evaluator: &'a dyn Evaluator<N>,
->>>>>>> aac5bd9b
-}
-
-#[derive(Default)]
+}
+
+#[derive(Clone, Default)]
 pub(crate) struct DepthKillerMoves<const N: usize> {
     depths: Vec<KillerMoves<N>>,
 }
@@ -101,283 +46,14 @@
     buffer: [Option<Ply<N>>; 2],
 }
 
-<<<<<<< HEAD
-pub fn analyze<const N: usize>(config: AnalysisConfig<N>, state: &State<N>) -> Analysis<N> {
-    info!(
-        depth_limit = %if let Some(depth_limit) = config.depth_limit {
-            depth_limit.to_string()
-        } else {
-            "None".to_owned()
-        },
-        time_limit = %if let Some(time_limit) = config.time_limit {
-            format!("{:.2}s", time_limit.as_secs_f64())
-        } else {
-            "None".to_owned()
-        },
-        "Analyzing...",
-    );
-
-    let total_start_time = Instant::now();
-
-    let cancel_timer = if config.time_limit.is_some() {
-        let cancel = spawn_timing_interrupt_thread(&config, total_start_time);
-        Some(cancel)
-    } else {
-        None
-    };
-
-    let max_depth = config.depth_limit.unwrap_or(u32::MAX) as usize;
-
-    // Use the passed-in persistent state or create a local one for this analysis.
-    let local_persistent_state;
-    let persistent_state = if let Some(persistent_state) = config.persistent_state {
-        persistent_state
-    } else {
-        local_persistent_state = PersistentState::default();
-        &local_persistent_state
-    };
-
-    let evaluator: &dyn Evaluator<N> = config.evaluator.unwrap_or_else(|| match N {
-        3 => AnnModel::<3>::static_evaluator().as_ref(),
-        4 => AnnModel::<4>::static_evaluator().as_ref(),
-        5 => AnnModel::<5>::static_evaluator().as_ref(),
-        6 => AnnModel::<6>::static_evaluator().as_ref(),
-        7 => AnnModel::<7>::static_evaluator().as_ref(),
-        8 => AnnModel::<8>::static_evaluator().as_ref(),
-        _ => unreachable!(),
-    });
-
-    let mut analysis = Analysis {
-        state: state.clone(),
-        depth: 0,
-        final_state: state.clone(),
-        evaluation: evaluator.evaluate(state, state.resolution()),
-        principal_variation: Vec::new(),
-        stats: Statistics::default(),
-        time: Duration::ZERO,
-    };
-
-    let search_start_time = Instant::now();
-
-    let mut iteration_times = Vec::new();
-
-    for iteration in 1..=max_depth {
-        let iteration_start_time = Instant::now();
-
-        let depth_stats = AtomicStatistics::default();
-        let workers_terminated = AtomicBool::default();
-
-        let search = SearchState {
-            start_ply: state.ply_count,
-            stats: &depth_stats,
-            interrupted: &config.interrupted,
-            workers_terminated: &workers_terminated,
-            persistent_state,
-            killer_moves: Default::default(),
-            exact_eval: config.exact_eval,
-            evaluator,
-        };
-
-        debug!(iteration, "Beginning analysis...");
-
-        let root = thread::scope(|scope| {
-            for i in 1..config.threads {
-                let mut search = search.clone();
-                let worker_depth = iteration + i;
-
-                thread::Builder::new()
-                    .name(format!("worker_{i}"))
-                    .spawn_scoped(scope, move || {
-                        let _worker_thread =
-                            trace_span!("thread", id = %thread::current().name().unwrap())
-                                .entered();
-
-                        let _ = minimax(
-                            &mut search,
-                            &state.clone(),
-                            worker_depth,
-                            Evaluation::MIN,
-                            Evaluation::MAX,
-                            true,
-                        );
-                    })
-                    .expect("could not spawn worker thread");
-            }
-
-            let _main_thread = trace_span!("thread", id = %"main").entered();
-
-            let mut search = search.clone();
-            let root = minimax(
-                &mut search,
-                state,
-                iteration,
-                Evaluation::MIN,
-                Evaluation::MAX,
-                true,
-            );
-            search.workers_terminated.store(true, Ordering::Relaxed);
-
-            root
-        });
-
-        if config.interrupted.load(Ordering::Relaxed) {
-            break;
-        }
-
-        let (principal_variation, final_state) = fetch_pv(
-            state,
-            &search.persistent_state.transposition_table,
-            root.depth,
-        );
-
-        let search_stats = search.stats.load();
-
-        analysis = Analysis {
-            state: analysis.state,
-            depth: root.depth as u32,
-            final_state,
-            evaluation: root.evaluation,
-            principal_variation,
-            stats: &analysis.stats + &search_stats,
-            time: search_start_time.elapsed(),
-        };
-
-        if let Some(sender) = &config.interim_analysis_sender {
-            if let Err(error) = sender.send(analysis.clone()) {
-                error!(?error, "Could not send interim analysis.");
-            }
-        }
-
-        let iteration_time = iteration_start_time.elapsed();
-
-        info!(
-            depth = analysis.depth,
-            time = %format!("{:05.2}s", analysis.time.as_secs_f64()),
-            eval = %format!("{:<4}", analysis.evaluation),
-            pv = ?analysis.principal_variation,
-            "Analyzed:",
-        );
-
-        debug!(
-            visited = search_stats.visited,
-            evaluated = search_stats.evaluated,
-            terminal = search_stats.terminal,
-            scouted = search_stats.scouted,
-            re_searched = search_stats.re_searched,
-            beta_cutoff = search_stats.beta_cutoff,
-            null_cutoff = search_stats.null_cutoff,
-            tt_stores = search_stats.tt_stores,
-            tt_store_fails = search_stats.tt_store_fails,
-            tt_hits = search_stats.tt_hits,
-            tt_saves = search_stats.tt_saves,
-            tt_full = %format!(
-                "{:05.2}%",
-                100.0 * search.persistent_state.transposition_table.len() as f64
-                    / search.persistent_state.transposition_table.capacity() as f64
-            ),
-            "Stats:",
-        );
-
-        // Best ply ordering calc.
-        {
-            fn order_string(values: &[u64; 6]) -> String {
-                let total = values.iter().sum::<u64>().max(1);
-                let mut buffer = String::new();
-                for (i, &c) in values.iter().enumerate() {
-                    if i < 5 {
-                        write!(
-                            buffer,
-                            "{}: {:5.2}%, ",
-                            i + 1,
-                            100.0 * c as f64 / total as f64
-                        )
-                        .ok();
-                    } else {
-                        write!(buffer, "6+: {:5.2}%", 100.0 * c as f64 / total as f64).ok();
-                    }
-                }
-                buffer
-            }
-
-            debug!(
-                "PV-Node best-ply ordering: {}",
-                order_string(&search_stats.pv_ply_order)
-            );
-            debug!(
-                "All-Node best-ply ordering: {}",
-                order_string(&search_stats.all_ply_order)
-            );
-=======
 impl<const N: usize> KillerMoves<N> {
     pub fn push(&mut self, ply: Ply<N>) {
         if !self.buffer.contains(&Some(ply)) {
             self.start = (self.start + 1) % self.buffer.len();
             self.buffer[self.start] = Some(ply);
->>>>>>> aac5bd9b
-        }
-    }
-
-<<<<<<< HEAD
-    (pv, state)
-}
-
-#[derive(Clone)]
-struct SearchState<'a, const N: usize> {
-    start_ply: u16,
-    stats: &'a AtomicStatistics,
-    interrupted: &'a AtomicBool,
-    workers_terminated: &'a AtomicBool,
-    persistent_state: &'a PersistentState<N>,
-    killer_moves: DepthKillerMoves<N>,
-    exact_eval: bool,
-    evaluator: &'a dyn Evaluator<N>,
-}
-
-#[derive(Debug, Default)]
-struct AtomicStatistics {
-    visited: AtomicU64,
-    evaluated: AtomicU64,
-    terminal: AtomicU64,
-    scouted: AtomicU64,
-    re_searched: AtomicU64,
-    beta_cutoff: AtomicU64,
-    null_cutoff: AtomicU64,
-    tt_stores: AtomicU64,
-    tt_store_fails: AtomicU64,
-    tt_hits: AtomicU64,
-    tt_saves: AtomicU64,
-    /// Best-ply ordering of PV-Nodes (exact bound nodes).
-    pv_ply_order: [AtomicU64; 6],
-    /// Best-ply ordering of All-Nodes (fail-low nodes).
-    all_ply_order: [AtomicU64; 6],
-}
-
-impl AtomicStatistics {
-    fn load(&self) -> Statistics {
-        fn load_ply_order(values: &[AtomicU64; 6]) -> [u64; 6] {
-            let mut buffer = [0; 6];
-            for (a, b) in buffer.iter_mut().zip(values) {
-                *a = b.load(Ordering::Relaxed);
-            }
-            buffer
-        }
-
-        Statistics {
-            visited: self.visited.load(Ordering::Relaxed),
-            evaluated: self.evaluated.load(Ordering::Relaxed),
-            terminal: self.terminal.load(Ordering::Relaxed),
-            scouted: self.scouted.load(Ordering::Relaxed),
-            re_searched: self.re_searched.load(Ordering::Relaxed),
-            beta_cutoff: self.beta_cutoff.load(Ordering::Relaxed),
-            null_cutoff: self.null_cutoff.load(Ordering::Relaxed),
-            tt_stores: self.tt_stores.load(Ordering::Relaxed),
-            tt_store_fails: self.tt_store_fails.load(Ordering::Relaxed),
-            tt_hits: self.tt_hits.load(Ordering::Relaxed),
-            tt_saves: self.tt_saves.load(Ordering::Relaxed),
-            pv_ply_order: load_ply_order(&self.pv_ply_order),
-            all_ply_order: load_ply_order(&self.all_ply_order),
-        }
-=======
+        }
+    }
+
     pub fn pop(&mut self) -> Option<Ply<N>> {
         let ply = mem::take(&mut self.buffer[self.start]);
         self.start = match self.start > 0 {
@@ -385,7 +61,6 @@
             false => self.buffer.len() - 1,
         };
         ply
->>>>>>> aac5bd9b
     }
 }
 
